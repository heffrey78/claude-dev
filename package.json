--- conflicted
+++ resolved
@@ -150,10 +150,6 @@
     "tree-kill": "^1.2.2",
     "tree-sitter-wasms": "^0.1.11",
     "web-tree-sitter": "^0.22.6",
-<<<<<<< HEAD
     "ollama": "^0.5.8"
-=======
-    "zod": "^3.23.8"
->>>>>>> 63f3589f
   }
 }