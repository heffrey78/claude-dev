import { VSCodeDropdown, VSCodeLink, VSCodeOption, VSCodeTextField } from "@vscode/webview-ui-toolkit/react"
import React, { useCallback, useEffect, useMemo, useState } from "react"
import { useEvent } from "react-use"
import {
	ApiConfiguration,
	ApiModelId,
	ModelInfo,
	anthropicDefaultModelId,
	anthropicModels,
	bedrockDefaultModelId,
	bedrockModels,
	koduDefaultModelId,
	koduModels,
	openRouterDefaultModelId,
	openRouterModels,
	ollamaDefaultModelId,
	ollamaModels
} from "../../../src/shared/api"
import { ExtensionMessage } from "../../../src/shared/ExtensionMessage"
import { getKoduAddCreditsUrl, getKoduHomepageUrl, getKoduSignInUrl } from "../../../src/shared/kodu"
import { vscode } from "../utils/vscode"
import VSCodeButtonLink from "./VSCodeButtonLink"

interface ApiOptionsProps {
	showModelOptions: boolean
	apiConfiguration?: ApiConfiguration
	setApiConfiguration: React.Dispatch<React.SetStateAction<ApiConfiguration | undefined>>
	koduCredits?: number
	apiErrorMessage?: string
	vscodeUriScheme?: string
	setDidAuthKodu?: React.Dispatch<React.SetStateAction<boolean>>
}

const ApiOptions: React.FC<ApiOptionsProps> = ({
	showModelOptions,
	apiConfiguration,
	setApiConfiguration,
	koduCredits,
	apiErrorMessage,
	vscodeUriScheme,
	setDidAuthKodu,
}) => {
	const [, setDidFetchKoduCredits] = useState(false)
	const handleInputChange = (field: keyof ApiConfiguration) => (event: any) => {
		setApiConfiguration((prev) => ({ ...prev, [field]: event.target.value }))
	}

	const { selectedProvider, selectedModelId, selectedModelInfo } = useMemo(() => {
		return normalizeApiConfiguration(apiConfiguration)
	}, [apiConfiguration])

	/*
	VSCodeDropdown has an open bug where dynamically rendered options don't auto select the provided value prop. You can see this for yourself by comparing  it with normal select/option elements, which work as expected.
	https://github.com/microsoft/vscode-webview-ui-toolkit/issues/433

	In our case, when the user switches between providers, we recalculate the selectedModelId depending on the provider, the default model for that provider, and a modelId that the user may have selected. Unfortunately, the VSCodeDropdown component wouldn't select this calculated value, and would default to the first "Select a model..." option instead, which makes it seem like the model was cleared out when it wasn't. 

	As a workaround, we create separate instances of the dropdown for each provider, and then conditionally render the one that matches the current provider.
	*/
	const createDropdown = (models: Record<string, ModelInfo>) => {
		return (
			<VSCodeDropdown
				id="model-id"
				value={selectedModelId}
				onChange={handleInputChange("apiModelId")}
				style={{ width: "100%" }}>
				<VSCodeOption value="">Select a model...</VSCodeOption>
				{Object.keys(models).map((modelId) => (
					<VSCodeOption
						key={modelId}
						value={modelId}
						style={{
							whiteSpace: "normal",
							wordWrap: "break-word",
							maxWidth: "100%",
						}}>
						{modelId}
					</VSCodeOption>
				))}
			</VSCodeDropdown>
		)
	}

	useEffect(() => {
		if (selectedProvider === "kodu" && apiConfiguration?.koduApiKey && koduCredits === undefined) {
			setDidFetchKoduCredits(false)
			vscode.postMessage({ type: "fetchKoduCredits" })
		}
	}, [selectedProvider, apiConfiguration?.koduApiKey, koduCredits])

	const handleMessage = useCallback((e: MessageEvent) => {
		const message: ExtensionMessage = e.data
		switch (message.type) {
			case "action":
				switch (message.action) {
					case "koduCreditsFetched":
						setDidFetchKoduCredits(true)
						break
				}
				break
		}
	}, [])
	useEvent("message", handleMessage)

	return (
		<div style={{ display: "flex", flexDirection: "column", gap: 5 }}>
			<div className="dropdown-container">
				<label htmlFor="api-provider">
					<span style={{ fontWeight: 500 }}>API Provider</span>
				</label>
				<VSCodeDropdown id="api-provider" value={selectedProvider} onChange={handleInputChange("apiProvider")}>
					<VSCodeOption value="kodu">Kodu</VSCodeOption>
					<VSCodeOption value="anthropic">Anthropic</VSCodeOption>
					<VSCodeOption value="bedrock">AWS Bedrock</VSCodeOption>
					<VSCodeOption value="openrouter">OpenRouter</VSCodeOption>
					<VSCodeOption value="ollama">ollama</VSCodeOption>
				</VSCodeDropdown>
			</div>

			{selectedProvider === "anthropic" && (
				<div>
					<VSCodeTextField
						value={apiConfiguration?.apiKey || ""}
						style={{ width: "100%" }}
						onInput={handleInputChange("apiKey")}
						placeholder="Enter API Key...">
						<span style={{ fontWeight: 500 }}>Anthropic API Key</span>
					</VSCodeTextField>
					<p
						style={{
							fontSize: "12px",
							marginTop: "5px",
							color: "var(--vscode-descriptionForeground)",
						}}>
						This key is stored locally and only used to make API requests from this extension.
						<VSCodeLink href="https://console.anthropic.com/" style={{ display: "inline" }}>
							You can get an Anthropic API key by signing up here.
						</VSCodeLink>
					</p>
				</div>
			)}

			{selectedProvider === "openrouter" && (
				<div>
					<VSCodeTextField
						value={apiConfiguration?.openRouterApiKey || ""}
						style={{ width: "100%" }}
						onInput={handleInputChange("openRouterApiKey")}
						placeholder="Enter API Key...">
						<span style={{ fontWeight: 500 }}>OpenRouter API Key</span>
					</VSCodeTextField>
					<p
						style={{
							fontSize: "12px",
							marginTop: "5px",
							color: "var(--vscode-descriptionForeground)",
						}}>
						This key is stored locally and only used to make API requests from this extension.
						<VSCodeLink href="https://openrouter.ai/" style={{ display: "inline" }}>
							You can get an OpenRouter API key by signing up here.
						</VSCodeLink>{" "}
						<span style={{ color: "var(--vscode-errorForeground)" }}>
							(<span style={{ fontWeight: 500 }}>Note:</span> OpenRouter support is experimental and may
							not work well with large files.)
						</span>
					</p>
				</div>
			)}

<<<<<<< HEAD
			{selectedProvider === "ollama" && (
				<div>
					<p
						style={{
							fontSize: "12px",
							marginTop: "5px",
							color: "var(--vscode-descriptionForeground)",
						}}>
						<span style={{ color: "var(--vscode-errorForeground)" }}>
							(<span style={{ fontWeight: 500 }}>Note:</span> ollama support is experimental and may
							not work well with large files.)
						</span>
=======
			{selectedProvider === "kodu" && (
				<div>
					{apiConfiguration?.koduApiKey !== undefined ? (
						<>
							<div style={{ marginBottom: 5, marginTop: 3 }}>
								<span style={{ color: "var(--vscode-descriptionForeground)" }}>
									Signed in as {apiConfiguration?.koduEmail || "Unknown"}
								</span>{" "}
								<VSCodeLink
									style={{ display: "inline" }}
									onClick={() => vscode.postMessage({ type: "didClickKoduSignOut" })}>
									(sign out?)
								</VSCodeLink>
							</div>
							<div style={{ marginBottom: 7 }}>
								Credits remaining:{" "}
								<span style={{ fontWeight: 500, opacity: koduCredits !== undefined ? 1 : 0.6 }}>
									{formatPrice(koduCredits || 0)}
								</span>
							</div>
							<VSCodeButtonLink
								href={getKoduAddCreditsUrl(vscodeUriScheme)}
								style={{
									width: "fit-content",
								}}>
								Add Credits
							</VSCodeButtonLink>
						</>
					) : (
						<div style={{ margin: "4px 0px" }}>
							<VSCodeButtonLink
								href={getKoduSignInUrl(vscodeUriScheme)}
								onClick={() => setDidAuthKodu?.(true)}>
								Sign in to Kodu
							</VSCodeButtonLink>
						</div>
					)}
					<p
						style={{
							fontSize: 12,
							marginTop: 6,
							color: "var(--vscode-descriptionForeground)",
						}}>
						Kodu is recommended for its high rate limits and access to the latest features like prompt
						caching.
						<VSCodeLink href={getKoduHomepageUrl()} style={{ display: "inline", fontSize: "12px" }}>
							Learn more about Kodu here.
						</VSCodeLink>
>>>>>>> 63f3589f
					</p>
				</div>
			)}

			{selectedProvider === "bedrock" && (
				<div style={{ display: "flex", flexDirection: "column", gap: 5 }}>
					<VSCodeTextField
						value={apiConfiguration?.awsAccessKey || ""}
						style={{ width: "100%" }}
						onInput={handleInputChange("awsAccessKey")}
						placeholder="Enter Access Key...">
						<span style={{ fontWeight: 500 }}>AWS Access Key</span>
					</VSCodeTextField>
					<VSCodeTextField
						value={apiConfiguration?.awsSecretKey || ""}
						style={{ width: "100%" }}
						onInput={handleInputChange("awsSecretKey")}
						placeholder="Enter Secret Key...">
						<span style={{ fontWeight: 500 }}>AWS Secret Key</span>
					</VSCodeTextField>
					<div className="dropdown-container">
						<label htmlFor="aws-region-dropdown">
							<span style={{ fontWeight: 500 }}>AWS Region</span>
						</label>
						<VSCodeDropdown
							id="aws-region-dropdown"
							value={apiConfiguration?.awsRegion || ""}
							style={{ width: "100%" }}
							onChange={handleInputChange("awsRegion")}>
							<VSCodeOption value="">Select a region...</VSCodeOption>
							{/* The user will have to choose a region that supports the model they use, but this shouldn't be a problem since they'd have to request access for it in that region in the first place. */}
							<VSCodeOption value="us-east-1">us-east-1</VSCodeOption>
							{/* <VSCodeOption value="us-east-2">us-east-2</VSCodeOption> */}
							{/* <VSCodeOption value="us-west-1">us-west-1</VSCodeOption> */}
							<VSCodeOption value="us-west-2">us-west-2</VSCodeOption>
							{/* <VSCodeOption value="af-south-1">af-south-1</VSCodeOption> */}
							{/* <VSCodeOption value="ap-east-1">ap-east-1</VSCodeOption> */}
							<VSCodeOption value="ap-south-1">ap-south-1</VSCodeOption>
							<VSCodeOption value="ap-northeast-1">ap-northeast-1</VSCodeOption>
							{/* <VSCodeOption value="ap-northeast-2">ap-northeast-2</VSCodeOption> */}
							{/* <VSCodeOption value="ap-northeast-3">ap-northeast-3</VSCodeOption> */}
							<VSCodeOption value="ap-southeast-1">ap-southeast-1</VSCodeOption>
							<VSCodeOption value="ap-southeast-2">ap-southeast-2</VSCodeOption>
							<VSCodeOption value="ca-central-1">ca-central-1</VSCodeOption>
							<VSCodeOption value="eu-central-1">eu-central-1</VSCodeOption>
							<VSCodeOption value="eu-west-1">eu-west-1</VSCodeOption>
							<VSCodeOption value="eu-west-2">eu-west-2</VSCodeOption>
							<VSCodeOption value="eu-west-3">eu-west-3</VSCodeOption>
							{/* <VSCodeOption value="eu-north-1">eu-north-1</VSCodeOption> */}
							{/* <VSCodeOption value="me-south-1">me-south-1</VSCodeOption> */}
							<VSCodeOption value="sa-east-1">sa-east-1</VSCodeOption>
						</VSCodeDropdown>
					</div>
					<p
						style={{
							fontSize: "12px",
							marginTop: "5px",
							color: "var(--vscode-descriptionForeground)",
						}}>
						These credentials are stored locally and only used to make API requests from this extension.
						<VSCodeLink
							href="https://docs.aws.amazon.com/IAM/latest/UserGuide/id_credentials_access-keys.html"
							style={{ display: "inline" }}>
							You can find your AWS access key and secret key here.
						</VSCodeLink>
					</p>
				</div>
			)}

			{apiErrorMessage && (
				<p
					style={{
						margin: "-10px 0 4px 0",
						fontSize: 12,
						color: "var(--vscode-errorForeground)",
					}}>
					{apiErrorMessage}
				</p>
			)}

			{showModelOptions && (
				<>
					<div className="dropdown-container">
						<label htmlFor="model-id">
							<span style={{ fontWeight: 500 }}>Model</span>
						</label>
						{selectedProvider === "anthropic" && createDropdown(anthropicModels)}
						{selectedProvider === "openrouter" && createDropdown(openRouterModels)}
						{selectedProvider === "bedrock" && createDropdown(bedrockModels)}
<<<<<<< HEAD
						{selectedProvider === "ollama" && createDropdown(ollamaModels)}
=======
						{selectedProvider === "kodu" && createDropdown(koduModels)}
>>>>>>> 63f3589f
					</div>

					<ModelInfoView modelInfo={selectedModelInfo} />
				</>
			)}
		</div>
	)
}

export const formatPrice = (price: number) => {
	return new Intl.NumberFormat("en-US", {
		style: "currency",
		currency: "USD",
		minimumFractionDigits: 2,
		maximumFractionDigits: 2,
	}).format(price)
}

const ModelInfoView = ({ modelInfo }: { modelInfo: ModelInfo }) => {
	return (
		<p style={{ fontSize: "12px", marginTop: "2px", color: "var(--vscode-descriptionForeground)" }}>
			<ModelInfoSupportsItem
				isSupported={modelInfo.supportsImages}
				supportsLabel="Supports images"
				doesNotSupportLabel="Does not support images"
			/>
			<br />
			<ModelInfoSupportsItem
				isSupported={modelInfo.supportsPromptCache}
				supportsLabel="Supports prompt caching"
				doesNotSupportLabel="Does not support prompt caching"
			/>
			<br />
			<span style={{ fontWeight: 500 }}>Max output:</span> {modelInfo?.maxTokens?.toLocaleString()} tokens
			<br />
			<span style={{ fontWeight: 500 }}>Input price:</span> {formatPrice(modelInfo.inputPrice)}/million tokens
			{modelInfo.supportsPromptCache && modelInfo.cacheWritesPrice && modelInfo.cacheReadsPrice && (
				<>
					<br />
					<span style={{ fontWeight: 500 }}>Cache writes price:</span>{" "}
					{formatPrice(modelInfo.cacheWritesPrice || 0)}/million tokens
					<br />
					<span style={{ fontWeight: 500 }}>Cache reads price:</span>{" "}
					{formatPrice(modelInfo.cacheReadsPrice || 0)}/million tokens
				</>
			)}
			<br />
			<span style={{ fontWeight: 500 }}>Output price:</span> {formatPrice(modelInfo.outputPrice)}/million tokens
		</p>
	)
}

const ModelInfoSupportsItem = ({
	isSupported,
	supportsLabel,
	doesNotSupportLabel,
}: {
	isSupported: boolean
	supportsLabel: string
	doesNotSupportLabel: string
}) => (
	<span
		style={{
			fontWeight: 500,
			color: isSupported ? "var(--vscode-testing-iconPassed)" : "var(--vscode-errorForeground)",
		}}>
		<i
			className={`codicon codicon-${isSupported ? "check" : "x"}`}
			style={{
				marginRight: 4,
				marginBottom: isSupported ? 1 : -1,
				fontSize: isSupported ? 11 : 13,
				fontWeight: 700,
				display: "inline-block",
				verticalAlign: "bottom",
			}}></i>
		{isSupported ? supportsLabel : doesNotSupportLabel}
	</span>
)

export function normalizeApiConfiguration(apiConfiguration?: ApiConfiguration) {
	const provider = apiConfiguration?.apiProvider || "anthropic"
	const modelId = apiConfiguration?.apiModelId

	const getProviderData = (models: Record<string, ModelInfo>, defaultId: ApiModelId) => {
		let selectedModelId: ApiModelId
		let selectedModelInfo: ModelInfo
		if (modelId && modelId in models) {
			selectedModelId = modelId
			selectedModelInfo = models[modelId]
		} else {
			selectedModelId = defaultId
			selectedModelInfo = models[defaultId]
		}
		return { selectedProvider: provider, selectedModelId, selectedModelInfo }
	}
	switch (provider) {
		case "anthropic":
			return getProviderData(anthropicModels, anthropicDefaultModelId)
		case "openrouter":
			return getProviderData(openRouterModels, openRouterDefaultModelId)
		case "bedrock":
			return getProviderData(bedrockModels, bedrockDefaultModelId)
<<<<<<< HEAD
		case "ollama":
			return getProviderData(ollamaModels, ollamaDefaultModelId)
=======
		case "kodu":
			return getProviderData(koduModels, koduDefaultModelId)
		default:
			return getProviderData(anthropicModels, anthropicDefaultModelId)
>>>>>>> 63f3589f
	}
}

export default ApiOptions<|MERGE_RESOLUTION|>--- conflicted
+++ resolved
@@ -167,7 +167,6 @@
 				</div>
 			)}
 
-<<<<<<< HEAD
 			{selectedProvider === "ollama" && (
 				<div>
 					<p
@@ -180,7 +179,10 @@
 							(<span style={{ fontWeight: 500 }}>Note:</span> ollama support is experimental and may
 							not work well with large files.)
 						</span>
-=======
+					</p>
+				</div>
+			)}
+
 			{selectedProvider === "kodu" && (
 				<div>
 					{apiConfiguration?.koduApiKey !== undefined ? (
@@ -229,7 +231,6 @@
 						<VSCodeLink href={getKoduHomepageUrl()} style={{ display: "inline", fontSize: "12px" }}>
 							Learn more about Kodu here.
 						</VSCodeLink>
->>>>>>> 63f3589f
 					</p>
 				</div>
 			)}
@@ -319,11 +320,8 @@
 						{selectedProvider === "anthropic" && createDropdown(anthropicModels)}
 						{selectedProvider === "openrouter" && createDropdown(openRouterModels)}
 						{selectedProvider === "bedrock" && createDropdown(bedrockModels)}
-<<<<<<< HEAD
 						{selectedProvider === "ollama" && createDropdown(ollamaModels)}
-=======
 						{selectedProvider === "kodu" && createDropdown(koduModels)}
->>>>>>> 63f3589f
 					</div>
 
 					<ModelInfoView modelInfo={selectedModelInfo} />
@@ -427,15 +425,12 @@
 			return getProviderData(openRouterModels, openRouterDefaultModelId)
 		case "bedrock":
 			return getProviderData(bedrockModels, bedrockDefaultModelId)
-<<<<<<< HEAD
 		case "ollama":
 			return getProviderData(ollamaModels, ollamaDefaultModelId)
-=======
 		case "kodu":
 			return getProviderData(koduModels, koduDefaultModelId)
 		default:
 			return getProviderData(anthropicModels, anthropicDefaultModelId)
->>>>>>> 63f3589f
 	}
 }
 
